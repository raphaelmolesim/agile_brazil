--- conflicted
+++ resolved
@@ -40,13 +40,10 @@
  
 DONE:
 
-<<<<<<< HEAD
  * E-mail template for accepted sessions -- Danilo
  * Organizers can enter review decision on sessions -- Danilo
  * Authors can confirm/withdraw approval -- Danilo 
-=======
  * Organizers can edit proposals outcome and note -- Hugo
->>>>>>> c4ec1cb7
  * Author can only view reviews after deadline of 27/04/2010 -- Danilo
  * Organizers can choose approved/rejected proposals, adding note to author -- Danilo
  * Authors can view the reviews for their proposals (omitting reviewer name as well as recommendation and justification) -- Hugo
