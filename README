--- conflicted
+++ resolved
@@ -19,11 +19,7 @@
 TODO:
 
  * Organizers can view list of reviewers
-<<<<<<< HEAD
- * Reviewer can add a review
-=======
  * Reviewer can view a list of sessions to review
->>>>>>> 4f54e5ae
  * Display progress bar with total number of reviews
  * Display progress bar with total number of reviews for reviewer
  * Deadline for adding/editing reviews
