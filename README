== Agile Brazil 2010 Submission System

Run rake gems to list the libraries being used to build this app.

For project progress and stories: http://www.pivotaltracker.com/projects/48585

TODO:

 --- BUGS
 * new_session_review(nil) works iff locale is not explicit
 * Sorting by author, second author and track sort weirdly (using ids instead of names) on organizer_sessions
 * Sorting by session sorts weirdly (using ids instead of names) on reviewer_reviews
 --- High priority
<<<<<<< HEAD
 * Sort by author, second_author and track on reviewer_reviews
=======
>>>>>>> 1823df79
 * Organizers can choose approved proposals
 * Organizers can add note before publishing reviews to author
 * Authors can confirm approval (and edit some fields of the proposal according to the feedback)
 * Deadline to confirm a proposal approval (and confirm that author will register)
 * Organizers can choose rejected proposals
<<<<<<< HEAD
 * Add default language to each user (to allow email on the correct language)
 * Organizers can add note before publishing reviews to author
=======
>>>>>>> 1823df79
 --- Medium term
 * Organizers can create program
 * Sort by author, second_author and track on reviewer_reviews
 * Author can see anonymous reviews
 --- Lower priority
<<<<<<< HEAD
=======
 * Allow reviewers to remove a session from the list of session they can review
>>>>>>> 1823df79
 * Deadline for adding reviews
 * Display progress bar with total number of reviews for reviewer
 * Reviewer can edit a review
 * Voting results
 * Search submissions
 * Cucumber features
 * Manage Roles (admin only)
 - Validate foreign_key references
 - send emails on background job (delayed_job?)
 * Upload picture to profile
 * Forbid to add an organizer to a track in which he has submissions (main or second author)
 * Allow reviewers who removed a session from their list of session to re-add those sessions

IN PROGRESS:

 * [task] -- [person]
 * Authors can view the reviews for their proposals (omitting reviewer name as well as recommendation and justification) -- Hugo
<<<<<<< HEAD
=======
 * Add default language to each user (to allow email on the correct language) -- Danilo
>>>>>>> 1823df79
 
DONE:

 * Create time slots on agenda -- Danilo
 * Improve sorting by reviews count using SQL (currently Ruby done) -- Hugo
 * Listing of reviews of each proposal -- Hugo
 * Sorting proposals by recommendation and session id in the reviewer listing -- Hugo
 * Sorting proposals by any field in the organizer listing -- Hugo
 * Do not paginate reviewers on organizer's view -- Hugo
 * Adding reviewer review count to list of reviewers -- Hugo
 * Adding reviewer preference to list of reviewers -- Hugo
 * Display progress bar with total number of reviews -- Danilo
 * Reviewer can't choose preference on track(s) he/she is organizing -- Danilo
 * 'My reviews' listing for each reviewer -- Hugo
 * Improve new review form layout -- Hugo/Danilo
 * Session state machine -- Danilo
 * Organizers can view list of reviewers -- Danilo
 * Reviewer can view a list of sessions to review (missing limit by number of reviews) -- Danilo
 * Improve show review layout -- Hugo
 * Reviewer can add a review -- Hugo
 * Add link to create a review in the reviewer session listing -- Danilo
 * Change reviews to refer to a user instead of a reviewer -- Danilo
 * Include the user id while creating a new review (currently forbidding to save) -- Danilo
 * Add restriction access to review new and create -- Danilo
 * Reviewer can view a list of sessions to review -- Danilo
 * Organizers can view list of session on track -- Danilo
 * Organizer can cancel session on his/her track -- Danilo
 * Javascript enhancements on user invitation preferences page -- Danilo
 * Reviewer provides preferences when accepting invitation -- Danilo
 * Reviewer can accept/reject invitation -- Danilo
 * Organizers can remove reviewer -- Danilo
 * Organizers can invite reviewers (send e-mail) -- Danilo
 * Admin can manage organizers -- Danilo
 * Organizer role for a track -- Danilo
 * Changing color scheme and logo -- Danilo
 * Change vote -- Hugo
 * Voting deadline -- Danilo
 * Logo voting -- Danilo
 * Simplified registration for voters -- Danilo
 * Add comments -- Danilo
 - auto-select duration/session type if track is experience reports -- Danilo
 - Melhorias de usabilidade com javascript (por exemplo, desabilitando campos desnecessários ou escolhendo valores padrão quando não tem escolha) -- Danilo
 - allow resizing of long text fields -- Danilo
 - auto-focus on form field -- Danilo
 - Error page for 404/500 -- Danilo
 - Sending email as multipart (content-type) with html and plain txt version -- Danilo
 * E-mail when session is submitted -- Danilo
 * Password reset -- Danilo
 - Add error summary (or flash message) when validation fails (to avoid scrolling and missing error) -- Danilo
 - Translate homepage to english -- Danilo
 * Sending e-mail when user registers -- Danilo
 * Configure production environment (preciso da ajuda do Hugo pra configurar o Dreamhost e criar o BD) -- Hugo/Danilo
 - link keywords to search on submissions -- Danilo
 - Contact email address on footer -- Danilo
 - mini-help with wiki-syntax example -- Mari/Danilo
 - link on help text opens in a new window to avoid losing form data -- Danilo
 - link to rules page is broken (link to call for papers page?) -- Danilo
 - Guidelines static-page -- Mari/Danilo
 - O campo de mini-cv deveria ter um número mínimo de caracteres (quantos? e os outros campos longos?) -- Danilo
 - Improve Layout (CSS, I'm not an expert on design, but I think the markup is pretty decent) -- Mari/Hugo
 - Added next important deadline to layout -- Mari/Hugo
 - Improved text on home-page -- Mari/Hugo
 - Wiki-like syntax on long text fields -- Hugo
 * Add country to user (Brazil default) so state becomes optional if not brazil -- Danilo
 - Campo: limite de participantes (somente numérico? obrigatório pra qual tipo de sessão?) -- Danilo
 * Limit edit by deadlines -- Danilo
 * Edit session -- Danilo
 - Styling and i18n for pagination -- Danilo
 * Edit user profile -- Danilo
 * Authorization model (can-can gem) -- Danilo
 * Add role to user -- Danilo
 * My submissions -- Danilo
 - Improving URLs (permalink) -- Danilo
 * Keywords -- Danilo
 * Tagging -- Danilo
 - Spinner while autocomplete is loading -- Danilo
 * Second author -- Danilo
 * Reference data: SessionLevel (beginner, practitioner, experienced) -- Danilo
 * Reference data: SessionDuration (45 / 90 minutes) -- Danilo
 * Reference data: SessionType (tutorial, talk, workshop) -- Danilo
 * Reference data: Track (engineering, management, experience report, general interest) -- Frank/Danilo
 * Resource: Session -- Danilo
 * User profile page -- Danilo
 * Capistrano deploy recipes (staging) -- Danilo
 * Add attributes to user (mini-bio, etc...) -- Danilo
 * Create database (UTF-8 encoding) -- Danilo
 * Setup Rails project (gems/plugins) -- Danilo
 * Simple Authentication (create user/login/logout) -- Danilo
 * I18N support (available in :en and :pt, :pt default) -- Danilo
 * Homepage -- Danilo
 * Github project -- Frank

BUGS:

* After I have logged in, I then change my password, when I click on update, I am logged out....

* After I have logged in, I should not see "Register a new account" on the main text, How to submit a session to Agile Brazil 2010.  The registered user should not be asked to register again, in other words. [won't fix]
* Should not allow numerical characters in City field. [won't fix]
* Should not allow numerical characters in First name and Last name fields. [won't fix]
* Should not allow tags, for example, <h1>, to be inserted in any field. [won't fix]
* Should not allow !@£$%^&*() characters in First name and Last name fields [won't fix]
* Edit profile page: should not be able to insert <H1> / <H2> tags in Bio field. [won't fix]
* Should allow / not allow numbers and characters in target audience field? [won't fix]

FIXED:
* "My sessions" link disapeared after session submission deadline expired -- Hugo/Mari
* Session ID on the reviewer session listing is wrong [column removed] -- Hugo
* Login brings you to the review count js [fixed] -- Hugo/Danilo
* Link to "My reviews" is bugged when locale is set [fixed] -- Hugo
* If I try to log in using an invalid account, I get an error message "is not valid" - could that be aligned under the user name text field? [fixed]
* How to submit a session > "Create a user" link on the main page and "Register new
account" link on the left hand column.  They point to the same link but used different words.  Should we use the same words?  i.e. stick to one. [fixed]
* Register new account button does not go anywhere [fixed]
* When I press log in without entering any username or password, I get the error message "You did not provide any details for authentication".  I then click on register new account link (or create a user link), I go to a different page, but the error message is still there.  I should not see this error message. [fixed]
* Error message for Username
"should use only letters, numbers, spaces, and .-_@ please" needs to change to
"please use only letters, numbers, spaces and . - _ @" [fixed]
* Error message for password field
"doesn't match confirmation" change to
"passwords do not match" [fixed]
* When I update my profile, I see the message "User was successfully updated." this needs to say "Profile was successfully updated". [fixed]
* After I have logged in, "Propose a session" needs to be an active link, and not just plain text [fixed]
* Second author's username, description: "Please provide the second author's username on this field." change to "Please provide the second author's username in this field." [fixed]
* The log out link is not very visible, at the moment it is buried between the links on the left hand column. [fixed]
* Links on the left hand side: Should we rename "account profile" to profile?  My account profile and Edit my account profile sounds too long winded? My profile & Edit my profile seem shorter & neater? [fixed]
* After I have logged in, I then change my password, when I click on update, I am logged out.... But I should not see session proposals link on the page (because I would get this error message too "You must first log in or sign up before accessing this page.") [fixed]
* When I have logged in, I can click on the create a user link, but then I an error message "This page is only available when you're logged out.".  Perhaps I shouldn't even see this link in the first place? [fixed]
* Should we trim leading & trailing spaces in all text fields? For example:  "     Jenny     " is valid [fixed]
* Given I have created a user "user1", I should not be able to create another user "user1 " with a space behind it. (Usernames should not have a trailing space) [fixed]
* Also, remove the space before colon [fixed]
* State field should not be a mandatory field.  What if I am travelling from out of Brazil? [fixed]
* Should not allow <tags> to be entered / rendered on submit proposals form. [fixed]
* Should we allow links to be in the submit proposals form? That are not website forms?  I could link to google.com, for example. [fixed]
* Should max number of character for username be 100?  Is this feasible? [fixed]
* More spacing in Session Track, Session Types and Audience Levels pages?  It was slightly difficult to read the 4 bullet points when they are all squashed together [fixed]
? After I have edited my profile (changed password), when I click on Update profile, I should not be logged out.  But if I have only changed, say, Bio section and updated, it does not log me out. [fixed]
* There needs to be more white space before the Copyleft / footer statement.  Ideally the copyleft should always align at the bottom of the page, and not at the end of the text. [fixed]
* Need more spacing on the "How to submit a session to Agile Brazil 2010" page between paragraphs [fixed]
* The date formats expressed on the site do not follow the same rule.  At the top-left corner, it is YYYY-MM-DD, but in body text, it is DD/MM/YYYY. [fixed]
* Create a session proposal: When I click on the link under the second author's field, http://agilebrazil2010.dtsato.com/users/new?locale=en, I get an error message "This page is only available when you're logged out."  This should not happen and I should see all registered users without having to log out.  At least I think this is the intended use for this link. [fixed]
* When I create a new user, and I enter an email address of an existing user, the error message should not be "has already been taken".  It should be "Another user has an account with the same email address.  Please enter another." .... or some sort. [fixed]
* I should not be able to enter letters in Phone field. [fixed]
* I should not be able to enter non-letter and non-numerical characters in Phone field.  i.e. !@£$%^&*?/<>\|'"`~§±€ BUT + () and . is acceptable. [fixed]
* When you are viewing a particular proposal, Should general information and keyword be smaller, in terms of font-size? [fixed]
* Wrap text? [See AgileBrazilQA-01.tiff] [fixed]
* State field on the create user form: still does not have a "Not applicable" value in the drop down. [fixed]
* When creating a session proposal, should there be some help / description in Target audience field? [fixed]
* Agile Brazil 2010 is inviting the members of the community .... [JW] Remove the word "the" in this sentence. [fixed]
* Once you voted ... [JW] Add word: "Once you have voted ..." [fixed]
* Should not see "Are you sure you want to vote for logo undefined? You are only allowed to vote once." message, when the user did not select a logo and clicked on the Vote button. [fixed]
* The site allows the user to vote as many times as they like before the closing date.  Therefore there is no need to warn users (on the confirmation message) that they are only allowed to vote once. [fixed]
* Changing your vote: once a user has voted for a logo, they can remain on the same page, and click on "Change vote" for as many times as they like. [fixed]
* If a user has voted for logo 1, they then click on logo 2 and Change vote button, but at the confirmation message click on "Cancel" -- the green box should remain on logo 1 and NOT logo 2.  The button text should only be enabled when the user makes a different selection. [fixed]
* Why is there no indication whether a user has voted or not?  It looks like we are forever asking for the user to cast a vote when they have already done so.  Can we say something like "You have voted", somewhere on the page?  If not, it is okay to have the green box on the logo the user has voted. [fixed]
* To edit the session, the author has to click on the "Edit" link that is next to their name (also as a link).  This is slightly confusing as it appears to be a link to edit the author profile, or it could be editing the session page.  Suggested solution: use link text "Edit session" to prevent ambiguity. [fixed]
* Exception when inviting user with simple profile to be a reviewer/organizer [fixed]
* Adding review should call session.reviewing to change it's state [fixed]
* Cannot review same session again (validation on review and permission) [fixed]
* Reviewer can't choose preference on track(s) he/she is organizing [fixed]
* Reviewer can review any session (even if not part of his preferences) [fixed]
* Organizer can cancel already cancelled session [fixed]
* Review count on reviewers page is wrong [fixed]
* Progress bar changes color with progress [fixed]<|MERGE_RESOLUTION|>--- conflicted
+++ resolved
@@ -11,29 +11,19 @@
  * Sorting by author, second author and track sort weirdly (using ids instead of names) on organizer_sessions
  * Sorting by session sorts weirdly (using ids instead of names) on reviewer_reviews
  --- High priority
-<<<<<<< HEAD
- * Sort by author, second_author and track on reviewer_reviews
-=======
->>>>>>> 1823df79
  * Organizers can choose approved proposals
  * Organizers can add note before publishing reviews to author
  * Authors can confirm approval (and edit some fields of the proposal according to the feedback)
  * Deadline to confirm a proposal approval (and confirm that author will register)
  * Organizers can choose rejected proposals
-<<<<<<< HEAD
  * Add default language to each user (to allow email on the correct language)
  * Organizers can add note before publishing reviews to author
-=======
->>>>>>> 1823df79
  --- Medium term
  * Organizers can create program
  * Sort by author, second_author and track on reviewer_reviews
  * Author can see anonymous reviews
  --- Lower priority
-<<<<<<< HEAD
-=======
  * Allow reviewers to remove a session from the list of session they can review
->>>>>>> 1823df79
  * Deadline for adding reviews
  * Display progress bar with total number of reviews for reviewer
  * Reviewer can edit a review
@@ -51,10 +41,7 @@
 
  * [task] -- [person]
  * Authors can view the reviews for their proposals (omitting reviewer name as well as recommendation and justification) -- Hugo
-<<<<<<< HEAD
-=======
  * Add default language to each user (to allow email on the correct language) -- Danilo
->>>>>>> 1823df79
  
 DONE:
 
