--- conflicted
+++ resolved
@@ -6,106 +6,15 @@
 
   def initialize(user, conference, session=nil, reviewer=nil)
     @user = user || User.new # guest
-<<<<<<< HEAD
-    @conference = conference
-    @session = session
-    @reviewer = reviewer
-
-    alias_action :edit, :update, :destroy, :to => :modify
-
-    guest_privileges
-    admin_privileges if @user.admin?
-    author_privileges if @user.author?
-    organizer_privileges if @user.organizer?
-    reviewer_privileges if @user.reviewer?
-    voter_privileges if @user.voter?
-  end
-
-  private
-
-  def guest_privileges
-    can(:read, User)
-    can(:read, Comment)
-    can(:read, Session)
-    can(:read, Track)
-    can(:read, SessionType)
-    can(:read, AudienceLevel)
-    can(:read, ActsAsTaggableOn::Tag)
-    can(:read, 'static_pages')
-    can(:read, 'accepted_sessions')
-    can(:manage, 'password_resets')
-    can(:create, User)
-    can(:update, User, :id => @user.id)
-    can(:create, Comment)
-    can(:modify, Comment, :user_id => @user.id)
-    can(:manage, 'accept_reviewers') do
-      @reviewer.present? && @reviewer.user == @user && @reviewer.invited?
-    end
-    can(:manage, 'reject_reviewers') do
-      @reviewer.present? && @reviewer.user == @user && @reviewer.invited?
-    end
-  end
-
-  def admin_privileges
-    can(:manage, :all)
-    # Revoke these actions, to use the ones appropriate for each role, below
-    cannot(:create, Session)
-    cannot(:create, ReviewDecision)
-    cannot(:update, ReviewDecision)
-    cannot(:create, Review)
-    cannot(:create, FinalReview)
-    cannot(:create, EarlyReview)
-    cannot(:manage, 'confirm_sessions')
-    cannot(:manage, 'withdraw_sessions')
-  end
-
-  def author_privileges
-    can do |action, subject_class, subject|
-      expand_actions([:create]).include?(action) && subject_class == Session && @conference.in_submission_phase?
-    end
-    can(:update, Session) do |session|
-      session.try(:conference) == @conference && session.try(:is_author?, @user) && @conference.in_submission_phase?
-    end
-    can do |action, subject_class, subject, session|
-      session ||= @session
-      expand_actions([:index]).include?(action) &&
-      subject_class == EarlyReview &&
-      session.try(:is_author?, @user)
-    end
-    can do |action, subject_class, subject, session|
-      session ||= @session
-      expand_actions([:index]).include?(action) &&
-      subject_class == FinalReview &&
-      session.try(:is_author?, @user) &&
-      session.review_decision.try(:published?)
-    end
-    can(:manage, 'confirm_sessions') do
-      @session.present? &&
-      @session.is_author?(@user) &&
-      @session.pending_confirmation? &&
-      @session.review_decision &&
-      @conference.in_author_confirmation_phase?
-    end
-    can(:manage, 'withdraw_sessions') do
-      @session.present? &&
-      @session.is_author?(@user) &&
-      @session.pending_confirmation? &&
-      @session.review_decision &&
-      @conference.in_author_confirmation_phase?
-    end
-  end
-=======
     @conference, @session, @reviewer = conference, session, reviewer
->>>>>>> 7a4d19e9
 
     Privileges::Guest.new(self).privileges
     Authorization::ROLES.each do |role|
+      p @user
+      puts "ROLE: #{role} - #{@user.voter?}"
+      puts Privileges.const_get(role.to_s.classify)
       Privileges.const_get(role.to_s.classify).new(self).privileges if @user.send(:"#{role}?")
     end
   end
 
-  def voter_privileges
-    can([:create, :read], "votes")
-  end
-
 end