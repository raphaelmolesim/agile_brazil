--- conflicted
+++ resolved
@@ -130,11 +130,8 @@
 
   def registrar
     can(:manage, 'registered_attendees')
-<<<<<<< HEAD
     can(:manage, 'registered_groups')
-=======
     can(:index, Attendee)
->>>>>>> aa67d522
     can(:show, Attendee)
     can(:update, Attendee)
   end
