--- conflicted
+++ resolved
@@ -20,11 +20,7 @@
   private
   def mark_invoicer_as_paid
     if status == "Completed" && params_valid?
-<<<<<<< HEAD
-      invoicer.pay
-=======
-      attendee.confirm
->>>>>>> aa67d522
+      invoicer.confirm
     else
       HoptoadNotifier.notify(
         :error_class   => "Failed Payment Notification",
