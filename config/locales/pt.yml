--- conflicted
+++ resolved
@@ -218,19 +218,6 @@
         website_url: "Pessoal ou da empresa para referência da comissão de programa. Este website pode ser consultado para avaliar sua proposta."
         bio: "Escreva um pouco sobre sua formação acadêmica, experiência profissional e atuação na comunidade, com foco na sua experiência com métodos ágeis. Este campo será usado para avaliar sua proposta."
       session:
-<<<<<<< HEAD
-        track_id: "A descrição de cada trilha pode ser consultada <a href='/tracks?locale=pt'>aqui</a>"
-        session_type_id: "Uma descrição dos tipos de sessão pode ser consultada <a href='/session_types?locale=pt'>aqui</a>"
-        duration_mins: "Se a sua sessão for uma palestra, indique a duração adequada para ela. Para tutoriais e workshops recomendamos uma duração de 90 minutos"
-        audience_level_id: "Indique o nível esperado do seu público alvo. Leia uma descrição dos níveis <a href='/audience_levels?locale=pt'>aqui</a>"
-        audience_limit: "Se a sua sessão for um tutorial ou workshop, indique se ela tem um número máximo de participantes"
-        summary: "Informações sobre a sessão para veiculação no programa. Devem estar de acordo com a descrição completa da atividade. Este campo não será usado para avaliar sua proposta"
-        description: "Descreva o conteúdo completo de sua sessão. Este campo será usado para avaliar sua proposta"
-        mechanics: "Obrigatório para workshops. Descreve como você pretende realizar a sessão junto ao público. Este campo será usado para avaliar sua proposta"
-        benefits: "Escreva aqui quais serão os benefícios trazidos para o público de sua palestra. O que poderão utilizar, o que aprenderão, o que experimentarão, qual o diferencial do que você irá trazer, qual a relevância para a comunidade, etc. Este campo será usado para avaliar sua proposta"
-        experience: "Descreva sua experiência com o assunto sobre o qual pretende apresentar. Este campo será usado para avaliar sua proposta"
-        second_author_username: "Digite o username do segundo palestrante neste campo. O segundo palestrante também precisa ser um <a href='/users/new?locale=pt'>usuário registrado</a>"
-=======
         track_id: "A descrição de cada trilha pode ser consultada <a href='/tracks?locale=pt'>aqui</a>. Para Relatos de Experiência, só serão aceitas Palestras com 45 minutos de duração."
         session_type_id: "Uma descrição dos tipos de sessão pode ser consultada <a href='/session_types?locale=pt'>aqui</a>."
         duration_mins: "Se a sua sessão for uma palestra, indique a duração adequada para ela. Para tutoriais e workshops recomendamos uma duração de 90 minutos."
@@ -241,7 +228,7 @@
         mechanics: "Obrigatório para workshops. Descreva como você pretende realizar a sessão junto ao público. Este campo será usado para avaliar sua proposta."
         benefits: "Escreva aqui quais serão os benefícios trazidos para o público de sua palestra. O que poderão utilizar, o que aprenderão, o que experimentarão, qual o diferencial do que você irá trazer, qual a relevância para a comunidade, etc. Este campo será usado para avaliar sua proposta."
         experience: "Descreva sua experiência com o assunto sobre o qual pretende apresentar. Este campo será usado para avaliar sua proposta."
->>>>>>> b326e2ba
+        second_author_username: "Digite o username do segundo palestrante neste campo. O segundo palestrante também precisa ser um <a href='/users/new?locale=pt'>usuário registrado</a>."
     actions:
       signup: "Criar novo usuário"
       submit_session: "Submeter sessão"
