ActionController::Routing::Routes.draw do |map|
  map.resources :votes

  map.signup 'signup', :controller => 'users', :action => 'new'
  map.logout 'logout', :controller => 'user_sessions', :action => 'destroy'
  map.login 'login', :controller => 'user_sessions', :action => 'new'

  map.resources :audience_levels, :only => [:index]
  map.resources :organizers, :except => [:show]
  map.resources :organizer_sessions, :only => [:index]
  map.resources :password_resets, :except => [:destroy]
  map.resources :reviewers, :only => [:index, :new, :create, :destroy, :update] do |reviewer|
    reviewer.resource :accept, :only => [:show], :controller => :accept_reviewers
    reviewer.resource :reject, :only => [:show, :update], :controller => :reject_reviewers
  end
  map.resources :reviewer_sessions, :only => [:index]
  map.resources :sessions, :except => [:destroy], :member => {:cancel => :delete} do |session|
    session.resources :comments, :except => [:new]
    session.resources :reviews, :except => [:edit, :update, :destroy], :collection => {:organizer => :get}
<<<<<<< HEAD
    session.resources :review_decisions, :only => [:new, :create]
    session.resource  :confirm, :only => [:show, :update], :controller => :confirm_sessions
    session.resource  :withdraw, :only => [:show, :update], :controller => :withdraw_sessions
=======
    session.resources :review_decisions, :only => [:new, :create, :edit, :update]
>>>>>>> c4ec1cb7
  end
  map.resources :reviews, :controller => :reviews_listing, :only => [:index], :collection => {:reviewer => :get}
  map.resources :session_types, :only => [:index]
  map.resources :tags, :only => [:index]
  map.resources :tracks, :only => [:index]
  map.resources :user_sessions, :only => [:new, :create, :destroy]
  map.resources :users, :except => [:destroy] do |user|
    user.my_sessions 'my_sessions', :controller => 'sessions', :action => 'index'
  end

  map.static_page ':page', :controller => 'static_pages', :action => 'show', :page => /guidelines|syntax_help/  
  map.root :controller => 'user_sessions', :action => 'new'
end<|MERGE_RESOLUTION|>--- conflicted
+++ resolved
@@ -17,13 +17,9 @@
   map.resources :sessions, :except => [:destroy], :member => {:cancel => :delete} do |session|
     session.resources :comments, :except => [:new]
     session.resources :reviews, :except => [:edit, :update, :destroy], :collection => {:organizer => :get}
-<<<<<<< HEAD
-    session.resources :review_decisions, :only => [:new, :create]
+    session.resources :review_decisions, :only => [:new, :create, :edit, :update]
     session.resource  :confirm, :only => [:show, :update], :controller => :confirm_sessions
     session.resource  :withdraw, :only => [:show, :update], :controller => :withdraw_sessions
-=======
-    session.resources :review_decisions, :only => [:new, :create, :edit, :update]
->>>>>>> c4ec1cb7
   end
   map.resources :reviews, :controller => :reviews_listing, :only => [:index], :collection => {:reviewer => :get}
   map.resources :session_types, :only => [:index]
