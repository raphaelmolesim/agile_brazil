--- conflicted
+++ resolved
@@ -9,11 +9,7 @@
 #
 # It's strongly recommended to check this file into your version control system.
 
-<<<<<<< HEAD
-ActiveRecord::Schema.define(:version => 20100320224628) do
-=======
 ActiveRecord::Schema.define(:version => 20100322154002) do
->>>>>>> 4f54e5ae
 
   create_table "audience_levels", :force => true do |t|
     t.string   "title"
@@ -184,5 +180,4 @@
     t.datetime "created_at"
     t.datetime "updated_at"
   end
-
 end